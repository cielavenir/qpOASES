--- conflicted
+++ resolved
@@ -53,7 +53,6 @@
 	LIB_LAPACK = /usr/lib/liblapack.so
 endif
 
-<<<<<<< HEAD
 # choice of sparse solver
 USE_SOLVER = MA57
 
@@ -67,8 +66,6 @@
 	LIB_SOLVER =
 	DEF_SOLVER = SOLVER_NONE
 endif
-=======
->>>>>>> 4c8cf0d5
 
 ################################################################################
 # do not touch this
@@ -102,7 +99,6 @@
 endif
 
 
-<<<<<<< HEAD
 
 CPPFLAGS = -Wall -pedantic -Wshadow -Wfloat-equal -O3 -finline-functions -fPIC -DLINUX -D${DEF_SOLVER} -D__NO_COPYRIGHT__
 #          -g -D__DEBUG__ -D__NO_COPYRIGHT__ -D__SUPPRESSANYOUTPUT__ -D__USE_SINGLE_PRECISION__
@@ -112,17 +108,7 @@
 
 # how to link against the qpOASES shared library
 QPOASES_LINK = -L${BINDIR} -Wl,-rpath=${BINDIR} -lqpOASES
-=======
-# libraries to link against when building qpOASES .so files
-LINK_LIBRARIES = ${LIB_LAPACK} ${LIB_BLAS} -lm
-LINK_LIBRARIES_AW = ${LIB_LAPACK} ${LIB_BLAS} -lm -lgfortran -lhsl_ma57 -lfakemetis
-LINK_LIBRARIES_WRAPPER = -lm -lstdc++
-
-# how to link against the qpOASES shared library
-QPOASES_LINK = -L${BINDIR} -Wl,-rpath=${BINDIR} -lqpOASES
-QPOASES_AW_LINK = -L${BINDIR} -Wl,-rpath=${BINDIR} -lqpOASES_aw
 QPOASES_LINK_WRAPPER = -L${BINDIR} -Wl,-rpath=${BINDIR} -lqpOASES_wrapper
->>>>>>> 4c8cf0d5
 
 # link dependencies when creating executables
 LINK_DEPENDS = ${LIB_LAPACK} ${LIB_BLAS} ${BINDIR}/libqpOASES.${LIBEXT} ${BINDIR}/libqpOASES.${DLLEXT}

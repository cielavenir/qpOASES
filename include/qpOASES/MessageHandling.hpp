--- conflicted
+++ resolved
@@ -120,7 +120,7 @@
 RET_QP_SOLVED,									/**< QP successfully solved. */
 RET_UNABLE_TO_SOLVE_QP,							/**< Problems occurred while solving QP. (50) */
 RET_INITIALISATION_STARTED,						/**< Starting problem initialisation... */
-RET_HOTSTART_FAILED,							/**< Unable to perform homotopy due to internal error. */
+RET_HOTSTART_FAILED,							/**< Unable to perform homotopy due to internal error.*/
 RET_HOTSTART_FAILED_TO_INIT,					/**< Unable to initialise problem. */
 RET_HOTSTART_FAILED_AS_QP_NOT_INITIALISED,		/**< Unable to perform homotopy as previous QP is not solved. */
 RET_ITERATION_STARTED,							/**< Iteration... */
@@ -222,16 +222,12 @@
 RET_SIMPLE_STATUS_P0,							/**< QP problem solved. */
 RET_SIMPLE_STATUS_M1,							/**< QP problem could not be solved due to an internal error. */
 RET_SIMPLE_STATUS_M2,							/**< QP problem is infeasible (and thus could not be solved). */
-<<<<<<< HEAD
 RET_SIMPLE_STATUS_M3,							/**< QP problem is unbounded (and thus could not be solved). */
 /* Schur complement computations */
 RET_KKT_MATRIX_SINGULAR,						/**< KKT matrix is singular. */
 RET_QR_FACTORISATION_FAILED,					/**< QR factorization of Schur complement failed. */
 RET_INERTIA_CORRECTION_FAILED,					/**< Inertia correction failed after KKT matrix had too many negative eigenvalues. */
-RET_NO_SPARSE_SOLVER							/**< No factorization routine for the KKT matrix installed. */
-=======
-RET_SIMPLE_STATUS_M3 							/**< QP problem is unbounded (and thus could not be solved). (146) */
->>>>>>> 4c8cf0d5
+RET_NO_SPARSE_SOLVER							/**< No factorization routine for the KKT matrix installed. (150) */
 };
 
 

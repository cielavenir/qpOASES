--- conflicted
+++ resolved
@@ -1,111 +1,3 @@
-<<<<<<< HEAD
-/*
- *	This file is part of qpOASES.
- *
- *	qpOASES -- An Implementation of the Online Active Set Strategy.
- *	Copyright (C) 2007-2014 by Hans Joachim Ferreau, Andreas Potschka,
- *	Christian Kirches et al. All rights reserved.
- *
- *	qpOASES is free software; you can redistribute it and/or
- *	modify it under the terms of the GNU Lesser General Public
- *	License as published by the Free Software Foundation; either
- *	version 2.1 of the License, or (at your option) any later version.
- *
- *	qpOASES is distributed in the hope that it will be useful,
- *	but WITHOUT ANY WARRANTY; without even the implied warranty of
- *	MERCHANTABILITY or FITNESS FOR A PARTICULAR PURPOSE.
- *	See the GNU Lesser General Public License for more details.
- *
- *	You should have received a copy of the GNU Lesser General Public
- *	License along with qpOASES; if not, write to the Free Software
- *	Foundation, Inc., 51 Franklin Street, Fifth Floor, Boston, MA  02110-1301  USA
- *
- */
-
-
-/**
- *	\file src/MessageHandling.cpp
- *	\author Hans Joachim Ferreau, Andreas Potschka, Christian Kirches
- *	\version 3.0
- *	\date 2007-2014
- *
- *	Implementation of the MessageHandling class including global return values.
- *
- */
-
-
-#include <stdio.h>
-
-#ifdef __MATLAB__
-  #include "mex.h"
-#endif
-
-#include <qpOASES/MessageHandling.hpp>
-#include <qpOASES/Utils.hpp>
-
-
-BEGIN_NAMESPACE_QPOASES
-
-
-
-#ifndef __XPCTARGET__
-/** Defines pairs of global return values and messages. */
-MessageHandling::ReturnValueList returnValueList[] =
-{
-/* miscellaneous */
-{ SUCCESSFUL_RETURN, "Successful return", VS_VISIBLE },
-{ RET_DIV_BY_ZERO, "Division by zero", VS_VISIBLE },
-{ RET_INDEX_OUT_OF_BOUNDS, "Index out of bounds", VS_VISIBLE },
-{ RET_INVALID_ARGUMENTS, "At least one of the arguments is invalid", VS_VISIBLE },
-{ RET_ERROR_UNDEFINED, "Error number undefined", VS_VISIBLE },
-{ RET_WARNING_UNDEFINED, "Warning number undefined", VS_VISIBLE },
-{ RET_INFO_UNDEFINED, "Info number undefined", VS_VISIBLE },
-{ RET_EWI_UNDEFINED, "Error/warning/info number undefined", VS_VISIBLE },
-{ RET_AVAILABLE_WITH_LINUX_ONLY, "This function is available under Linux only", VS_HIDDEN },
-{ RET_UNKNOWN_BUG, "The error occurred is not yet known", VS_VISIBLE },
-{ RET_PRINTLEVEL_CHANGED, "Print level changed", VS_VISIBLE },
-{ RET_NOT_YET_IMPLEMENTED, "Requested function is not yet implemented.", VS_VISIBLE },
-/* Indexlist */
-{ RET_INDEXLIST_MUST_BE_REORDERD, "Index list has to be reordered", VS_VISIBLE },
-{ RET_INDEXLIST_EXCEEDS_MAX_LENGTH, "Index list exceeds its maximal physical length", VS_VISIBLE },
-{ RET_INDEXLIST_CORRUPTED, "Index list corrupted", VS_VISIBLE },
-{ RET_INDEXLIST_OUTOFBOUNDS, "Physical index is out of bounds", VS_VISIBLE },
-{ RET_INDEXLIST_ADD_FAILED, "Adding indices from another index set failed", VS_VISIBLE },
-{ RET_INDEXLIST_INTERSECT_FAILED, "Intersection with another index set failed", VS_VISIBLE },
-/* SubjectTo / Bounds / Constraints */
-{ RET_INDEX_ALREADY_OF_DESIRED_STATUS, "Index is already of desired status", VS_VISIBLE },
-{ RET_ADDINDEX_FAILED, "Adding index to index set failed", VS_VISIBLE },
-{ RET_REMOVEINDEX_FAILED, "Removing index from index set failed", VS_VISIBLE },
-{ RET_SWAPINDEX_FAILED, "Cannot swap between different indexsets", VS_VISIBLE },
-{ RET_NOTHING_TO_DO, "Nothing to do", VS_VISIBLE },
-{ RET_SETUP_BOUND_FAILED, "Setting up bound index failed", VS_VISIBLE },
-{ RET_SETUP_CONSTRAINT_FAILED, "Setting up constraint index failed", VS_VISIBLE },
-{ RET_MOVING_BOUND_FAILED, "Moving bound between index sets failed", VS_VISIBLE },
-{ RET_MOVING_CONSTRAINT_FAILED, "Moving constraint between index sets failed", VS_VISIBLE },
-{ RET_SHIFTING_FAILED, "Shifting of bounds/constraints failed", VS_VISIBLE },
-{ RET_ROTATING_FAILED, "Rotating of bounds/constraints failed", VS_VISIBLE },
-/* QProblem */
-{ RET_QPOBJECT_NOT_SETUP, "The QP object has not been setup correctly, use another constructor", VS_VISIBLE },
-{ RET_QP_ALREADY_INITIALISED, "QProblem has already been initialised", VS_VISIBLE },
-{ RET_NO_INIT_WITH_STANDARD_SOLVER, "Initialisation via extern QP solver is not yet implemented", VS_VISIBLE },
-{ RET_RESET_FAILED, "Reset failed", VS_VISIBLE },
-{ RET_INIT_FAILED, "Initialisation failed", VS_VISIBLE },
-{ RET_INIT_FAILED_TQ, "Initialisation failed due to TQ factorisation", VS_VISIBLE },
-{ RET_INIT_FAILED_CHOLESKY, "Initialisation failed due to Cholesky decomposition", VS_VISIBLE },
-{ RET_INIT_FAILED_HOTSTART, "Initialisation failed! QP could not be solved!", VS_VISIBLE },
-{ RET_INIT_FAILED_INFEASIBILITY, "Initial QP could not be solved due to infeasibility!", VS_VISIBLE },
-{ RET_INIT_FAILED_UNBOUNDEDNESS, "Initial QP could not be solved due to unboundedness!", VS_VISIBLE },
-{ RET_INIT_FAILED_REGULARISATION, "Initialisation failed as Hessian matrix could not be regularised", VS_VISIBLE },
-{ RET_INIT_SUCCESSFUL, "Initialisation done", VS_VISIBLE },
-{ RET_OBTAINING_WORKINGSET_FAILED, "Failed to obtain working set for auxiliary QP", VS_VISIBLE },
-{ RET_SETUP_WORKINGSET_FAILED, "Failed to setup working set for auxiliary QP", VS_VISIBLE },
-{ RET_SETUP_AUXILIARYQP_FAILED, "Failed to setup auxiliary QP for initialised homotopy", VS_VISIBLE },
-{ RET_NO_EXTERN_SOLVER, "No extern QP solver available", VS_VISIBLE },
-{ RET_QP_UNBOUNDED, "QP is unbounded", VS_VISIBLE },
-{ RET_QP_INFEASIBLE, "QP is infeasible", VS_VISIBLE },
-{ RET_QP_NOT_SOLVED, "Problems occurred while solving QP with standard solver", VS_VISIBLE },
-{ RET_QP_SOLVED, "QP successfully solved", VS_VISIBLE },
-=======
 /*
  *	This file is part of qpOASES.
  *
@@ -216,7 +108,6 @@
 { RET_QP_INFEASIBLE, "QP is infeasible", VS_VISIBLE },
 { RET_QP_NOT_SOLVED, "Problems occurred while solving QP with standard solver", VS_VISIBLE },
 { RET_QP_SOLVED, "QP successfully solved", VS_VISIBLE },
->>>>>>> 4c8cf0d5
 { RET_UNABLE_TO_SOLVE_QP, "Problems occurred while solving QP", VS_VISIBLE },
 { RET_INITIALISATION_STARTED, "Starting problem initialisation...", VS_VISIBLE },
 { RET_HOTSTART_FAILED, "Unable to perform homotopy due to internal error", VS_VISIBLE },
@@ -273,25 +164,6 @@
 { RET_PRINT_ITERATION_FAILED, "Unable to print information on current iteration", VS_VISIBLE },
 { RET_NO_GLOBAL_MESSAGE_OUTPUTFILE, "No global message output file initialised", VS_VISIBLE },
 { RET_DISABLECONSTRAINTS_FAILED, "Unable to disable constraints", VS_VISIBLE },
-<<<<<<< HEAD
-{ RET_ENABLECONSTRAINTS_FAILED, "Unable to enable constraints", VS_VISIBLE },
-{ RET_ALREADY_ENABLED, "Bound or constraint is already enabled", VS_VISIBLE },
-{ RET_ALREADY_DISABLED, "Bound or constraint is already disabled", VS_VISIBLE },
-{ RET_NO_HESSIAN_SPECIFIED, "No Hessian matrix has been specified", VS_VISIBLE },
-{ RET_USING_REGULARISATION, "Using regularisation as Hessian matrix is not positive definite", VS_VISIBLE },
-{ RET_EPS_MUST_BE_POSITVE, "Eps for regularisation must be sufficiently positive", VS_VISIBLE },
-{ RET_REGSTEPS_MUST_BE_POSITVE, "Maximum number of regularisation steps must be non-negative", VS_VISIBLE },
-{ RET_HESSIAN_ALREADY_REGULARISED, "Hessian has been already regularised", VS_VISIBLE },
-{ RET_CANNOT_REGULARISE_IDENTITY, "Identity Hessian matrix cannot be regularised", VS_VISIBLE },
-{ RET_CANNOT_REGULARISE_SPARSE, "Sparse matrix cannot be regularised as diagonal entry is missing", VS_VISIBLE },
-{ RET_NO_REGSTEP_NWSR, "No additional regularisation step could be performed due to limits", VS_VISIBLE },
-{ RET_FEWER_REGSTEPS_NWSR, "Fewer additional regularisation steps have been performed due to limits", VS_VISIBLE },
-{ RET_CHOLESKY_OF_ZERO_HESSIAN, "Cholesky decomposition of (unregularised) zero Hessian matrix", VS_VISIBLE },
-{ RET_CONSTRAINTS_ARE_NOT_SCALED, "(should not be thrown, no longer in use)", VS_VISIBLE },
-{ RET_INITIAL_BOUNDS_STATUS_NYI, "(should not be thrown, no longer in use)", VS_VISIBLE },
-{ RET_ERROR_IN_CONSTRAINTPRODUCT, "Error in user-defined constraint product function", VS_VISIBLE },
-{ RET_FIX_BOUNDS_FOR_LP, "All initial bounds must be fixed when solving an (unregularised) LP", VS_VISIBLE },
-=======
 { RET_ENABLECONSTRAINTS_FAILED, "Unable to enable constraints", VS_VISIBLE },
 { RET_ALREADY_ENABLED, "Bound or constraint is already enabled", VS_VISIBLE },
 { RET_ALREADY_DISABLED, "Bound or constraint is already disabled", VS_VISIBLE },
@@ -310,7 +182,6 @@
 { RET_INITIAL_BOUNDS_STATUS_NYI, "(should not be thrown, no longer in use)", VS_VISIBLE },
 { RET_ERROR_IN_CONSTRAINTPRODUCT, "Error in user-defined constraint product function", VS_VISIBLE },
 { RET_FIX_BOUNDS_FOR_LP, "All initial bounds must be fixed when solving an (unregularised) LP", VS_VISIBLE },
->>>>>>> 4c8cf0d5
 { RET_USE_REGULARISATION_FOR_LP, "Set options.enableRegularisation=BT_TRUE for solving LPs", VS_VISIBLE },
 /* SQProblem */
 { RET_UPDATEMATRICES_FAILED, "Unable to update QP matrices", VS_VISIBLE },
@@ -441,8 +312,7 @@
 MessageHandling::~MessageHandling( )
 {
 	#ifndef __XPCTARGET__
-<<<<<<< HEAD
-	if ( outputFile != 0 )
+	if ( ( outputFile != 0 ) && ( outputFile != stdout ) && ( outputFile != stderr ) )
 		fclose( outputFile );
 	#endif /* __XPCTARGET__ */
 }
@@ -481,7 +351,7 @@
 {
 	/* consistency check */
 	if ( Enumber <= SUCCESSFUL_RETURN )
-		return throwError( RET_ERROR_UNDEFINED,0,__FUNCTION__,__FILE__,__LINE__,VS_VISIBLE );
+		return throwError( RET_ERROR_UNDEFINED,0,__FUNC__,__FILE__,__LINE__,VS_VISIBLE );
 
 	/* Call to common throwMessage function if error shall be displayed. */
 	if ( errorVisibility == VS_VISIBLE )
@@ -505,7 +375,7 @@
 {
 	/* consistency check */
   	if ( Wnumber <= SUCCESSFUL_RETURN )
-		return throwError( RET_WARNING_UNDEFINED,0,__FUNCTION__,__FILE__,__LINE__,VS_VISIBLE );
+		return throwError( RET_WARNING_UNDEFINED,0,__FUNC__,__FILE__,__LINE__,VS_VISIBLE );
 
 	/* Call to common throwMessage function if warning shall be displayed. */
 	if ( warningVisibility == VS_VISIBLE )
@@ -529,7 +399,7 @@
 {
 	/* consistency check */
 	if ( Inumber < SUCCESSFUL_RETURN )
-		return throwError( RET_INFO_UNDEFINED,0,__FUNCTION__,__FILE__,__LINE__,VS_VISIBLE );
+		return throwError( RET_INFO_UNDEFINED,0,__FUNC__,__FILE__,__LINE__,VS_VISIBLE );
 
 	/* Call to common throwMessage function if info shall be displayed. */
 	if ( infoVisibility == VS_VISIBLE )
@@ -562,128 +432,6 @@
 {
 	#ifndef __XPCTARGET__
 	int keypos = 0;
-=======
-	if ( ( outputFile != 0 ) && ( outputFile != stdout ) && ( outputFile != stderr ) )
-		fclose( outputFile );
-	#endif /* __XPCTARGET__ */
-}
-
-
-/*
- *	o p e r a t o r =
- */
-MessageHandling& MessageHandling::operator=( const MessageHandling& rhs )
-{
-	if ( this != &rhs )
-	{
-		errorVisibility   = rhs.errorVisibility;
-		warningVisibility = rhs.warningVisibility;
-		infoVisibility    = rhs.infoVisibility;
-
-		outputFile = rhs.outputFile;
-		errorCount = rhs.errorCount;
-	}
-
-	return *this;
-}
-
-
-/*
- *	t h r o w E r r o r
- */
-returnValue MessageHandling::throwError(
-	returnValue Enumber,
-	const char* additionaltext,
-	const char* functionname,
-	const char* filename,
-	const unsigned long linenumber,
-	VisibilityStatus localVisibilityStatus
-	)
-{
-	/* consistency check */
-	if ( Enumber <= SUCCESSFUL_RETURN )
-		return throwError( RET_ERROR_UNDEFINED,0,__FUNC__,__FILE__,__LINE__,VS_VISIBLE );
-
-	/* Call to common throwMessage function if error shall be displayed. */
-	if ( errorVisibility == VS_VISIBLE )
-		return throwMessage( Enumber,additionaltext,functionname,filename,linenumber,localVisibilityStatus,"ERROR" );
-	else
-		return Enumber;
-}
-
-
-/*
- *	t h r o w W a r n i n g
- */
-returnValue MessageHandling::throwWarning(
-	returnValue Wnumber,
-	const char* additionaltext,
-	const char* functionname,
-	const char* filename,
-	const unsigned long linenumber,
-	VisibilityStatus localVisibilityStatus
-  	)
-{
-	/* consistency check */
-  	if ( Wnumber <= SUCCESSFUL_RETURN )
-		return throwError( RET_WARNING_UNDEFINED,0,__FUNC__,__FILE__,__LINE__,VS_VISIBLE );
-
-	/* Call to common throwMessage function if warning shall be displayed. */
-	if ( warningVisibility == VS_VISIBLE )
-		return throwMessage( Wnumber,additionaltext,functionname,filename,linenumber,localVisibilityStatus,"WARNING" );
-  	else
-  		return Wnumber;
-}
-
-
-/*
- *	t h r o w I n f o
- */
-returnValue MessageHandling::throwInfo(
-  	returnValue Inumber,
-	const char* additionaltext,
-  	const char* functionname,
-	const char* filename,
-	const unsigned long linenumber,
-	VisibilityStatus localVisibilityStatus
- 	)
-{
-	/* consistency check */
-	if ( Inumber < SUCCESSFUL_RETURN )
-		return throwError( RET_INFO_UNDEFINED,0,__FUNC__,__FILE__,__LINE__,VS_VISIBLE );
-
-	/* Call to common throwMessage function if info shall be displayed. */
-	if ( infoVisibility == VS_VISIBLE )
-		return throwMessage( Inumber,additionaltext,functionname,filename,linenumber,localVisibilityStatus,"INFO" );
-	else
-		return Inumber;
-}
-
-
-/*
- *	r e s e t
- */
-returnValue MessageHandling::reset( )
-{
-	setErrorVisibilityStatus(   VS_VISIBLE );
-	setWarningVisibilityStatus( VS_VISIBLE );
-	setInfoVisibilityStatus(    VS_VISIBLE );
-
-	setOutputFile( stdFile );
-	setErrorCount( 0 );
-
-	return SUCCESSFUL_RETURN;
-}
-
-
-/*
- *	l i s t A l l M e s s a g e s
- */
-returnValue MessageHandling::listAllMessages( )
-{
-	#ifndef __XPCTARGET__
-	int keypos = 0;
->>>>>>> 4c8cf0d5
 	char myPrintfString[MAX_STRING_LENGTH];
 
 	/* Run through whole returnValueList and print each item. */
@@ -736,7 +484,6 @@
 
 	if ( numberOfWhitespaces >= (int)MAX_STRING_LENGTH )
 		numberOfWhitespaces = (int)MAX_STRING_LENGTH-1;
-<<<<<<< HEAD
 
 	memset( whitespaces, ' ', (size_t) numberOfWhitespaces );
 	whitespaces[numberOfWhitespaces] = '\0';
@@ -752,7 +499,7 @@
 
 	if ( returnValueList[keypos].key == TERMINAL_LIST_ELEMENT )
 	{
-		throwError( RET_EWI_UNDEFINED,0,__FUNCTION__,__FILE__,__LINE__,VS_VISIBLE );
+		throwError( RET_EWI_UNDEFINED,0,__FUNC__,__FILE__,__LINE__,VS_VISIBLE );
 		return RETnumber;
 	}
 
@@ -767,38 +514,6 @@
 
 		if ( errorCount > 0 )
 		{
-=======
-
-	memset( whitespaces, ' ', (size_t) numberOfWhitespaces );
-	whitespaces[numberOfWhitespaces] = '\0';
-
-	/* 2) Find error/warning/info in list. */
-	while ( returnValueList[keypos].key != TERMINAL_LIST_ELEMENT )
-	{
-		if ( returnValueList[keypos].key == RETnumber )
-			break;
-		else
-			++keypos;
-	}
-
-	if ( returnValueList[keypos].key == TERMINAL_LIST_ELEMENT )
-	{
-		throwError( RET_EWI_UNDEFINED,0,__FUNC__,__FILE__,__LINE__,VS_VISIBLE );
-		return RETnumber;
-	}
-
-	/* 3) Print error/warning/info. */
-	if ( ( returnValueList[keypos].globalVisibilityStatus == VS_VISIBLE ) && ( localVisibilityStatus == VS_VISIBLE ) )
-	{
-		if ( errorCount < 0 )
-		{
-			myPrintf( "\n" );
-			errorCount = 0;
-		}
-
-		if ( errorCount > 0 )
-		{
->>>>>>> 4c8cf0d5
 			snprintf( myPrintfString,MAX_STRING_LENGTH,"%s->", whitespaces );
 			myPrintf( myPrintfString );
 		}
@@ -878,35 +593,6 @@
 	return "No message for this error code";
 
 	#endif /* __XPCTARGET__ */
-<<<<<<< HEAD
-}
-
-
-/*****************************************************************************
- *  G L O B A L  M E S S A G E  H A N D L E R                                *
- *****************************************************************************/
-
-
-/** Global message handler for all qpOASES modules.*/
-static MessageHandling globalMessageHandler( stdFile,VS_VISIBLE,VS_VISIBLE,VS_VISIBLE );
-
-
-/*
- *	g e t G l o b a l M e s s a g e H a n d l e r
- */
-MessageHandling* getGlobalMessageHandler( )
-{
-	return &globalMessageHandler;
-}
-
-
-END_NAMESPACE_QPOASES
-
-
-/*
- *	end of file
- */
-=======
 }
 
 
@@ -939,6 +625,4 @@
 
 /*
  *	end of file
- */
-
->>>>>>> 4c8cf0d5
+ */
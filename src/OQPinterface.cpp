--- conflicted
+++ resolved
@@ -1,37 +1,3 @@
-<<<<<<< HEAD
-/*
- *	This file is part of qpOASES.
- *
- *	qpOASES -- An Implementation of the Online Active Set Strategy.
- *	Copyright (C) 2007-2014 by Hans Joachim Ferreau, Andreas Potschka,
- *	Christian Kirches et al. All rights reserved.
- *
- *	qpOASES is free software; you can redistribute it and/or
- *	modify it under the terms of the GNU Lesser General Public
- *	License as published by the Free Software Foundation; either
- *	version 2.1 of the License, or (at your option) any later version.
- *
- *	qpOASES is distributed in the hope that it will be useful,
- *	but WITHOUT ANY WARRANTY; without even the implied warranty of
- *	MERCHANTABILITY or FITNESS FOR A PARTICULAR PURPOSE.
- *	See the GNU Lesser General Public License for more details.
- *
- *	You should have received a copy of the GNU Lesser General Public
- *	License along with qpOASES; if not, write to the Free Software
- *	Foundation, Inc., 51 Franklin Street, Fifth Floor, Boston, MA  02110-1301  USA
- *
- */
-
-
-/**
- *	\file src/OQPinterface.cpp
- *	\author Hans Joachim Ferreau
- *	\version 3.0
- *	\date 2008-2014
- *
- *	Implementation of an interface comprising several utility functions
- *	for solving test problems from the Online QP Benchmark Collection
-=======
 /*
  *	This file is part of qpOASES.
  *
@@ -64,7 +30,6 @@
  *
  *	Implementation of an interface comprising several utility functions
  *	for solving test problems from the Online QP Benchmark Collection
->>>>>>> 4c8cf0d5
  *	(This collection is no longer maintained, see 
  *	http://www.qpOASES.org/onlineQP for a backup).
  *
@@ -72,7 +37,7 @@
 
 
 #include <qpOASES/extras/OQPinterface.hpp>
-#include <qpOASES/SQProblemSchur.hpp>
+#include <qpOASES/QProblem.hpp>
 
 
 BEGIN_NAMESPACE_QPOASES
@@ -359,7 +324,7 @@
 	A->doFreeMemory( );
 
 	/* II) SETUP QPROBLEM OBJECT */
-	SQProblemSchur qp( nV,nC );
+	QProblem qp( nV,nC );
 	qp.setOptions( options );
 	//qp.setPrintLevel( PL_LOW );
 
@@ -410,17 +375,10 @@
 		qp.getPrimalSolution( x );
 		qp.getDualSolution( y );
 		//obj = qp.getObjVal( );
-<<<<<<< HEAD
-
-		/* 5) Compute KKT residuals */
-		getKKTResidual( nV, nC, _H,gCur,_A,lbCur,ubCur,lbACur,ubACur, x, y, stat, feas, cmpl );
-		
-=======
 
 		/* 5) Compute KKT residuals */
 		getKktViolation( nV,nC, _H,gCur,_A,lbCur,ubCur,lbACur,ubACur, x,y, stat,feas,cmpl );
 		
->>>>>>> 4c8cf0d5
 		/* 6) Update maximum and average values. */
 		if ( ((double)nWSRcur) > maxNWSR )
 			maxNWSR = ((double)nWSRcur);
@@ -579,10 +537,9 @@
 		qp.getPrimalSolution( x );
 		qp.getDualSolution( y );
 		//obj = qp.getObjVal( );
-<<<<<<< HEAD
 
 		/* 5) Compute KKT residuals */
-		getKKTResidual( nV, _H,gCur,lbCur,ubCur, x,y, stat,feas,cmpl );
+		getKktViolation( nV, _H,gCur,lbCur,ubCur, x,y, stat,feas,cmpl );
 
 		/* 6) update maximum values. */
 		if ( nWSRcur > maxNWSR )
@@ -593,21 +550,6 @@
 
 		if ( CPUtimeCur > maxCPUtime )
 			maxCPUtime = CPUtimeCur;
-=======
-
-		/* 5) Compute KKT residuals */
-		getKktViolation( nV, _H,gCur,lbCur,ubCur, x,y, stat,feas,cmpl );
-
-		/* 6) update maximum values. */
-		if ( nWSRcur > maxNWSR )
-			maxNWSR = nWSRcur;
-		if (stat > maxStationarity) maxStationarity = stat;
-		if (feas > maxFeasibility) maxFeasibility = feas;
-		if (cmpl > maxComplementarity) maxComplementarity = cmpl;
-
-		if ( CPUtimeCur > maxCPUtime )
-			maxCPUtime = CPUtimeCur;
->>>>>>> 4c8cf0d5
 
 		avgNWSR += nWSRcur;
 		avgCPUtime += CPUtimeCur;
@@ -653,10 +595,9 @@
 								real_t& maxStationarity, real_t& maxFeasibility, real_t& maxComplementarity
 								)
 {
-<<<<<<< HEAD
 	int nQP=0, nV=0, nC=0, nEC=0;
 
-	real_t *H, *g, *A, *lb, *ub, *lbA, *ubA;
+	real_t *H=0, *g=0, *A=0, *lb=0, *ub=0, *lbA=0, *ubA=0;
 
 
 	returnValue returnvalue;
@@ -676,30 +617,6 @@
 		return THROWERROR( RET_UNABLE_TO_READ_BENCHMARK );
 	}
 
-=======
-	int nQP=0, nV=0, nC=0, nEC=0;
-
-	real_t *H=0, *g=0, *A=0, *lb=0, *ub=0, *lbA=0, *ubA=0;
-
-
-	returnValue returnvalue;
-
-	/* I) SETUP BENCHMARK: */
-	/* 1) Obtain QP sequence dimensions. */
-	if ( readOQPdimensions( path, nQP,nV,nC,nEC ) != SUCCESSFUL_RETURN )
-		return THROWERROR( RET_BENCHMARK_ABORTED );
-
-	/* 2) Read OQP benchmark data. */
-	if ( readOQPdata(	path,
-						nQP,nV,nC,nEC,
-						&H,&g,&A,&lb,&ub,&lbA,&ubA,
-						0,0,0
-						) != SUCCESSFUL_RETURN )
-	{
-		return THROWERROR( RET_UNABLE_TO_READ_BENCHMARK );
-	}
-
->>>>>>> 4c8cf0d5
 	// normaliseConstraints( nV,nC,A,lbA,ubA ); //only works when nP==1
 
 	/* II) SOLVE BENCHMARK */
@@ -710,49 +627,6 @@
 											isSparse,useHotstarts,
 											options,maxAllowedNWSR,
 											maxNWSR,avgNWSR,maxCPUtime,avgCPUtime,
-<<<<<<< HEAD
-											maxStationarity,maxFeasibility,maxComplementarity
-											);
-
-		if ( returnvalue != SUCCESSFUL_RETURN )
-		{
-			delete[] H; delete[] A;
-			delete[] ubA; delete[] lbA; delete[] ub; delete[] lb; delete[] g;
-			return THROWERROR( returnvalue );
-		}
-	}
-	else
-	{
-		returnvalue = solveOQPbenchmark(	nQP,nV,
-											H,g,lb,ub,
-											isSparse,useHotstarts,
-											options,maxAllowedNWSR,
-											maxNWSR,avgNWSR,maxCPUtime,avgCPUtime,
-											maxStationarity,maxFeasibility,maxComplementarity
-											);
-
-		if ( returnvalue != SUCCESSFUL_RETURN )
-		{
-			delete[] H; delete[] A;
-			delete[] ub; delete[] lb; delete[] g;
-			return THROWERROR( returnvalue );
-		}
-	}
-
-	delete[] H; delete[] A;
-	delete[] ubA; delete[] lbA; delete[] ub; delete[] lb; delete[] g;
-
-	return SUCCESSFUL_RETURN;
-}
-
-
-END_NAMESPACE_QPOASES
-
-
-/*
- *	end of file
- */
-=======
 											maxStationarity,maxFeasibility,maxComplementarity
 											);
 
@@ -806,6 +680,4 @@
 
 /*
  *	end of file
- */
-
->>>>>>> 4c8cf0d5
+ */
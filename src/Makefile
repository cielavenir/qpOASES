--- conflicted
+++ resolved
@@ -34,12 +34,6 @@
 ##
 ##	flags
 ##
-<<<<<<< HEAD
-
-EXTRAS_DIR  =  extras
-IDIR = ../include
-=======
->>>>>>> 4c8cf0d5
 
 IFLAGS      =  -I. \
                -I${IDIR}
@@ -59,6 +53,7 @@
 	Matrices.${OBJEXT} \
 	MessageHandling.${OBJEXT} \
 	SparseSolver.${OBJEXT}
+
 
 QPOASES_EXTRAS_OBJECTS = \
 	SolutionAnalysis.${OBJEXT} \
@@ -87,27 +82,16 @@
 ##	targets
 ##
 
+all: ${LINK_DEPENDS}
 
-all: ${LIB_LAPACK} ${LIB_BLAS} ${BINDIR}/libqpOASES.${LIBEXT} ${BINDIR}/libqpOASES.${DLLEXT}
-
-withextras: libqpOASESextras.${LIBEXT}
 
 ${BINDIR}/libqpOASES.${LIBEXT}: ${QPOASES_OBJECTS} ${QPOASES_EXTRAS_OBJECTS}
-<<<<<<< HEAD
-	@${ECHO} "Creating" $@
-	@${AR} rc $@ $?
-
-${BINDIR}/libqpOASES.${DLLEXT}: ${QPOASES_OBJECTS} ${QPOASES_EXTRAS_OBJECTS}
-	@${ECHO} "Creating" $@
-	@${CPP} -shared -o $@ $^ ${LINK_LIBRARIES}
-=======
 	@${ECHO} "Creating static lib" $@
 	@${AR} r $@ $^
 
 ${BINDIR}/libqpOASES.${DLLEXT}: ${QPOASES_OBJECTS} ${QPOASES_EXTRAS_OBJECTS}
 	@${ECHO} "Creating shared lib" $@
 	@${CPP} ${DEF_TARGET} ${SHARED} $^ ${LINK_LIBRARIES}
->>>>>>> 4c8cf0d5
 
 clean:
 	@${ECHO} "Cleaning up (src)"
@@ -115,10 +99,12 @@
 
 clobber: clean
 
+
 %.${OBJEXT}: %.cpp ${QPOASES_DEPENDS}
 	@${ECHO} "Creating" $@
 	@${CPP} ${DEF_TARGET} -c ${IFLAGS} ${CPPFLAGS} $<
 
+
 ##
 ##	end of file
-##
+##